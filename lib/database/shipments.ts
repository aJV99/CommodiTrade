--- conflicted
+++ resolved
@@ -331,50 +331,8 @@
 // Update shipment status with tracking
 export async function updateShipmentStatus(id: string, status: ShipmentStatus, location?: string, notes?: string) {
   try {
-<<<<<<< HEAD
-    const shipment = await prisma.shipment.findUnique({
-      where: { id }
-    });
-
-    if (!shipment) {
-      throw new Error('Shipment not found');
-    }
-
-    const updateData: any = {
-      status,
-      updatedAt: new Date(),
-    };
-
-    // Set actual arrival date when delivered
-    if (status === ShipmentStatus.DELIVERED && !shipment.actualArrival) {
-      updateData.actualArrival = new Date();
-    }
-
-    // Set departure date when in transit (if not already set)
-    if (status === ShipmentStatus.IN_TRANSIT && !shipment.departureDate) {
-      updateData.departureDate = new Date();
-    }
-
-    const updatedShipment = await prisma.shipment.update({
-      where: { id },
-      data: updateData,
-      include: {
-        trade: {
-          include: {
-            commodity: true,
-            user: true,
-          }
-        },
-        commodity: true,
-      }
-    });
-    await addShipmentEvent(id, status, location, notes);
-
-    return updatedShipment;
-=======
     await addShipmentEvent(id, { status, location, notes });
     return getShipmentById(id);
->>>>>>> e2ebac0c
   } catch (error) {
     console.error('Error updating shipment status:', error);
     throw error;
@@ -389,37 +347,8 @@
   notes?: string
 ) {
   try {
-    const shipment = await prisma.shipment.findUnique({
-      where: { id: shipmentId },
-    });
-
-    if (!shipment) {
-      throw new Error('Shipment not found');
-    }
-
-    const event = await prisma.shipmentEvent.create({
-      data: {
-        shipmentId,
-        status: status ?? shipment.status,
-        location,
-        notes,
-      },
-    });
-
-    return event;
-  } catch (error) {
-    console.error('Error adding shipment event:', error);
-    throw error;
-  }
-}
-
-// Get shipment events
-export async function getShipmentEvents(shipmentId: string) {
-  try {
-    return await prisma.shipmentEvent.findMany({
-      where: { shipmentId },
-      orderBy: { timestamp: 'desc' },
-    });
+    await addShipmentEvent(id, { status, location, notes });
+    return getShipmentById(id);
   } catch (error) {
     console.error('Error fetching shipment events:', error);
     throw error;
