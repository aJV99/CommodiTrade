"use server";
import { prisma } from "@/lib/prisma";
import { TradeType, TradeStatus } from "@prisma/client";
import { processInventoryMovement } from "@/lib/database/inventory";
import {
  tradeCreateSchema,
  tradeUpdateSchema,
  type TradeCreateInput,
  type TradeUpdateInput,
} from "@/lib/validation/trades";

<<<<<<< HEAD
export type InventoryMovementExecutor = typeof processInventoryMovement;

export async function applySellLotMovements(
  trade: { id: string; quantity: number; price: number },
  candidateLots: Array<{ id: string; quantity: number }>,
  movementExecutor: InventoryMovementExecutor,
  tx: Parameters<InventoryMovementExecutor>[1],
) {
  let remainingQuantity = trade.quantity;

  for (const lot of candidateLots) {
    if (remainingQuantity <= 0) {
      break;
    }

    if (lot.quantity <= 0) {
      continue;
    }

    const quantityToUse = Math.min(lot.quantity, remainingQuantity);

    await movementExecutor(
      {
        inventoryId: lot.id,
        type: "OUT",
        quantity: quantityToUse,
        reason: `Trade ${trade.id} execution`,
        referenceType: "TRADE",
        referenceId: trade.id,
        unitMarketValue: trade.price,
      },
      tx,
    );

    remainingQuantity -= quantityToUse;
  }

  if (remainingQuantity > 0) {
    throw new Error("Unable to allocate inventory lots for SELL trade execution");
  }
}

export interface CreateTradeData {
  commodityId: string;
  type: TradeType;
  quantity: number;
  price: number;
  counterpartyId: string;
  settlementDate: Date;
  location: string;
  userId?: string;
}
=======
export type CreateTradeData = TradeCreateInput;
>>>>>>> ab2a3413

export type UpdateTradeData = TradeUpdateInput;

export interface ExecuteTradeOptions {
  id: string;
  warehouse?: string;
  quality?: string;
  location?: string;
}

// Create a new trade
export async function createTrade(input: CreateTradeData) {
  try {
    const data = tradeCreateSchema.parse(input);
    // Validate commodity exists
    const commodity = await prisma.commodity.findUnique({
      where: { id: data.commodityId },
    });

    if (!commodity) {
      throw new Error("Commodity not found");
    }

    // Calculate total value
    const totalValue = data.quantity * data.price;

    // Create trade in transaction
    const trade = await prisma.$transaction(async (tx) => {
      const counterparty = await tx.counterparty.findUnique({
        where: { id: data.counterpartyId },
        select: {
          id: true,
          creditLimit: true,
          creditUsed: true,
        },
      });

      if (!counterparty) {
        throw new Error("Counterparty not found");
      }

      const newCreditUsed = counterparty.creditUsed + totalValue;
      if (newCreditUsed > counterparty.creditLimit) {
        throw new Error("Trade exceeds counterparty credit limit");
      }

      // Create the trade
      const newTrade = await tx.trade.create({
        data: {
          commodityId: data.commodityId,
          type: data.type,
          quantity: data.quantity,
          price: data.price,
          counterpartyId: data.counterpartyId,
          settlementDate: data.settlementDate,
          location: data.location,
          ...(data.userId ? { userId: data.userId } : {}),
          totalValue,
          status: TradeStatus.OPEN,
          // counterparty: { connect: { id: data.counterpartyId } },
        },
        include: {
          commodity: true,
          user: true,
        },
      });

      // Update counterparty credit usage and trade count
      await tx.counterparty.update({
        where: { id: data.counterpartyId },
        data: {
          creditUsed: newCreditUsed,
          totalTrades: { increment: 1 },
          totalVolume: { increment: data.quantity },
          lastTradeDate: new Date(),
        },
      });

      return newTrade;
    });

    return trade;
  } catch (error) {
    console.error("Error creating trade:", error);
    throw error;
  }
}

// Get all trades with filtering and pagination
export async function getTrades(filters?: {
  status?: TradeStatus;
  type?: TradeType;
  commodityId?: string;
  counterpartyId?: string;
  userId?: string;
  dateFrom?: Date;
  dateTo?: Date;
  limit?: number;
  offset?: number;
}) {
  try {
    const where: any = {};

    if (filters?.status) where.status = filters.status;
    if (filters?.type) where.type = filters.type;
    if (filters?.commodityId) where.commodityId = filters.commodityId;
    if (filters?.counterpartyId) where.counterpartyId = filters.counterpartyId;
    if (filters?.userId) where.userId = filters.userId;

    if (filters?.dateFrom || filters?.dateTo) {
      where.tradeDate = {};
      if (filters.dateFrom) where.tradeDate.gte = filters.dateFrom;
      if (filters.dateTo) where.tradeDate.lte = filters.dateTo;
    }

    const trades = await prisma.trade.findMany({
      where,
      include: {
        commodity: true,
        user: true,
        shipments: true,
        counterparty: true,
      },
      orderBy: { tradeDate: "desc" },
      take: filters?.limit || 100,
      skip: filters?.offset || 0,
    });

    return trades;
  } catch (error) {
    console.error("Error fetching trades:", error);
    throw error;
  }
}

// Get trade by ID with full details
export async function getTradeById(id: string) {
  try {
    const trade = await prisma.trade.findUnique({
      where: { id },
      include: {
        commodity: true,
        counterparty: true,
        user: true,
        shipments: {
          include: {
            commodity: true,
          },
        },
      },
    });

    if (!trade) {
      throw new Error("Trade not found");
    }

    return trade;
  } catch (error) {
    console.error("Error fetching trade:", error);
    throw error;
  }
}

// Update trade
export async function updateTrade(id: string, input: UpdateTradeData) {
  try {
    const data = tradeUpdateSchema.parse(input);
    return await prisma.$transaction(async (tx) => {
      const existingTrade = await tx.trade.findUnique({
        where: { id },
        include: { commodity: true, counterparty: true },
      });

      if (!existingTrade) {
        throw new Error("Trade not found");
      }

      if (!existingTrade.counterparty) {
        throw new Error("Trade counterparty could not be determined");
      }

      const newQuantity = data.quantity ?? existingTrade.quantity;
      const newPrice = data.price ?? existingTrade.price;
      const nextStatus = data.status ?? existingTrade.status;
      const recalculatedTotalValue = newQuantity * newPrice;

      const exposureStatuses = new Set<TradeStatus>([
        TradeStatus.OPEN,
        TradeStatus.EXECUTED,
      ]);

      let projectedCreditUsed = existingTrade.counterparty.creditUsed;

      if (exposureStatuses.has(existingTrade.status)) {
        projectedCreditUsed -= existingTrade.totalValue;
      }

      if (exposureStatuses.has(nextStatus)) {
        projectedCreditUsed += recalculatedTotalValue;
      }

      if (projectedCreditUsed < 0) {
        projectedCreditUsed = 0;
      }

      if (projectedCreditUsed > existingTrade.counterparty.creditLimit) {
        throw new Error(
          "Updating this trade would exceed the counterparty credit limit",
        );
      }

      const sanitizedUpdateData: UpdateTradeData = {};

      if (data.quantity !== undefined) {
        sanitizedUpdateData.quantity = data.quantity;
      }
      if (data.price !== undefined) {
        sanitizedUpdateData.price = data.price;
      }
      if (data.status !== undefined) {
        sanitizedUpdateData.status = data.status;
      }
      if (data.settlementDate !== undefined) {
        sanitizedUpdateData.settlementDate = data.settlementDate;
      }
      if (data.location !== undefined) {
        sanitizedUpdateData.location = data.location;
      }

      const updatedTrade = await tx.trade.update({
        where: { id },
        data: {
          ...sanitizedUpdateData,
          totalValue: recalculatedTotalValue,
          updatedAt: new Date(),
        },
        include: {
          commodity: true,
          user: true,
          shipments: true,
        },
      });

      const volumeDelta = newQuantity - existingTrade.quantity;

      await tx.counterparty.update({
        where: { id: existingTrade.counterpartyId },
        data: {
          creditUsed: projectedCreditUsed,
          totalVolume: Math.max(
            0,
            existingTrade.counterparty.totalVolume + volumeDelta,
          ),
          lastTradeDate: new Date(),
        },
      });

      return updatedTrade;
    });
  } catch (error) {
    console.error("Error updating trade:", error);
    throw error;
  }
}

// Execute trade (change status to EXECUTED)
export async function executeTrade({
  id,
  warehouse,
  quality,
  location,
}: ExecuteTradeOptions) {
  try {
    const trade = await prisma.trade.findUnique({
      where: { id },
      include: { commodity: true },
    });

    if (!trade) {
      throw new Error("Trade not found");
    }

    if (trade.status !== TradeStatus.OPEN) {
      throw new Error("Only open trades can be executed");
    }

    const preferredLocation = location ?? trade.location;
    const preferredWarehouse =
      warehouse ?? preferredLocation ?? "Main Warehouse";
    const preferredQuality = quality ?? "Standard";

    const executedTrade = await prisma.$transaction(async (tx) => {
      // Update trade status
      const updatedTrade = await tx.trade.update({
        where: { id },
        data: {
          status: TradeStatus.EXECUTED,
          updatedAt: new Date(),
        },
        include: {
          commodity: true,
          user: true,
          shipments: true,
        },
      });

      if (trade.type === TradeType.BUY) {
        const existingInventory = await tx.inventoryItem.findFirst({
          where: {
            commodityId: trade.commodityId,
            warehouse: preferredWarehouse,
            location: preferredLocation ?? preferredWarehouse,
            quality: preferredQuality,
          },
        });

        const targetInventory =
          existingInventory ??
          (await tx.inventoryItem.create({
            data: {
              commodityId: trade.commodityId,
              quantity: 0,
              unit: trade.commodity.unit,
              warehouse: preferredWarehouse,
              location: preferredLocation ?? preferredWarehouse,
              quality: preferredQuality,
              costBasis: trade.price,
              marketValue: trade.commodity.currentPrice,
            },
            include: { commodity: true },
          }));

        await processInventoryMovement(
          {
            inventoryId: targetInventory.id,
            type: "IN",
            quantity: trade.quantity,
            reason: `Trade ${trade.id} execution`,
            referenceType: "TRADE",
            referenceId: trade.id,
            unitCost: trade.price,
            unitMarketValue: trade.commodity.currentPrice,
          },
          tx,
        );
      } else {
        const locationFilter = preferredLocation ?? undefined;

        let candidateLots = await tx.inventoryItem.findMany({
          where: {
            commodityId: trade.commodityId,
            ...(preferredWarehouse ? { warehouse: preferredWarehouse } : {}),
            ...(locationFilter ? { location: locationFilter } : {}),
            ...(preferredQuality ? { quality: preferredQuality } : {}),
          },
          orderBy: { lastUpdated: "desc" },
        });

        if (candidateLots.length === 0) {
          candidateLots = await tx.inventoryItem.findMany({
            where: { commodityId: trade.commodityId },
            orderBy: { lastUpdated: "desc" },
          });
        }

        if (candidateLots.length === 0) {
          throw new Error("No inventory available for SELL execution");
        }

        const totalAvailable = candidateLots.reduce(
          (sum, lot) => sum + lot.quantity,
          0,
        );

        if (totalAvailable < trade.quantity) {
          throw new Error(
            "Insufficient inventory to cover this SELL trade quantity",
          );
        }

        await applySellLotMovements(
          { id: trade.id, quantity: trade.quantity, price: trade.price },
          candidateLots,
          processInventoryMovement,
          tx,
        );
      }

      return updatedTrade;
    });

    return executedTrade;
  } catch (error) {
    console.error("Error executing trade:", error);
    throw error;
  }
}

// Cancel trade
export async function cancelTrade(id: string, reason?: string) {
  try {
    const trade = await prisma.trade.findUnique({
      where: { id },
    });

    if (!trade) {
      throw new Error("Trade not found");
    }

    if (trade.status !== TradeStatus.OPEN) {
      throw new Error("Only open trades can be cancelled");
    }

    const cancelledTrade = await prisma.$transaction(async (tx) => {
      // Update trade status
      const updatedTrade = await tx.trade.update({
        where: { id },
        data: {
          status: TradeStatus.CANCELLED,
          updatedAt: new Date(),
        },
        include: {
          commodity: true,
          user: true,
        },
      });

      // Reverse counterparty credit usage
      const counterparty = await tx.counterparty.findUnique({
        where: { id: trade.counterpartyId },
      });

      if (counterparty) {
        await tx.counterparty.update({
          where: { id: trade.counterpartyId },
          data: {
            creditUsed: Math.max(0, counterparty.creditUsed - trade.totalValue),
            totalTrades: Math.max(0, counterparty.totalTrades - 1),
            totalVolume: Math.max(0, counterparty.totalVolume - trade.quantity),
          },
        });
      }

      return updatedTrade;
    });

    return cancelledTrade;
  } catch (error) {
    console.error("Error cancelling trade:", error);
    throw error;
  }
}

// Get trade statistics
export async function getTradeStatistics(filters?: {
  userId?: string;
  dateFrom?: Date;
  dateTo?: Date;
}) {
  try {
    const where: any = {};

    if (filters?.userId) where.userId = filters.userId;
    if (filters?.dateFrom || filters?.dateTo) {
      where.tradeDate = {};
      if (filters.dateFrom) where.tradeDate.gte = filters.dateFrom;
      if (filters.dateTo) where.tradeDate.lte = filters.dateTo;
    }

    const [
      totalTrades,
      totalVolume,
      totalValue,
      openTrades,
      executedTrades,
      settledTrades,
      cancelledTrades,
    ] = await Promise.all([
      prisma.trade.count({ where }),
      prisma.trade.aggregate({
        where,
        _sum: { quantity: true },
      }),
      prisma.trade.aggregate({
        where,
        _sum: { totalValue: true },
      }),
      prisma.trade.count({ where: { ...where, status: TradeStatus.OPEN } }),
      prisma.trade.count({ where: { ...where, status: TradeStatus.EXECUTED } }),
      prisma.trade.count({ where: { ...where, status: TradeStatus.SETTLED } }),
      prisma.trade.count({
        where: { ...where, status: TradeStatus.CANCELLED },
      }),
    ]);

    return {
      totalTrades,
      totalVolume: totalVolume._sum.quantity || 0,
      totalValue: totalValue._sum.totalValue || 0,
      openTrades,
      executedTrades,
      settledTrades,
      cancelledTrades,
    };
  } catch (error) {
    console.error("Error fetching trade statistics:", error);
    throw error;
  }
}<|MERGE_RESOLUTION|>--- conflicted
+++ resolved
@@ -9,7 +9,10 @@
   type TradeUpdateInput,
 } from "@/lib/validation/trades";
 
-<<<<<<< HEAD
+export type CreateTradeData = TradeCreateInput;
+
+export type UpdateTradeData = TradeUpdateInput;
+
 export type InventoryMovementExecutor = typeof processInventoryMovement;
 
 export async function applySellLotMovements(
@@ -52,21 +55,6 @@
   }
 }
 
-export interface CreateTradeData {
-  commodityId: string;
-  type: TradeType;
-  quantity: number;
-  price: number;
-  counterpartyId: string;
-  settlementDate: Date;
-  location: string;
-  userId?: string;
-}
-=======
-export type CreateTradeData = TradeCreateInput;
->>>>>>> ab2a3413
-
-export type UpdateTradeData = TradeUpdateInput;
 
 export interface ExecuteTradeOptions {
   id: string;
